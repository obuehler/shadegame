//
//  PFGameController.h
//  PlatformerDemo
//
//  This is the most important class in this demo.  This class manages the gameplay
//  for this demo.  It also handles collision detection. There is not much to do for
//  collisions; our WorldController class takes care of all of that for us.  This
//  controller mainly transforms input into gameplay.
//
//  WARNING: There are a lot of shortcuts in this design that will do not adapt well
//  to data driven design.  This demo has a lot of simplifications to make it a bit
//  easier to see how everything fits together.  However, the model classes and how
//  they are initialized will need to be changed if you add dynamic level loading.
//
//  This file is based on the CS 3152 PhysicsDemo Lab by Don Holden, 2007
//
//  Author: Walker White
//  Version: 1/15/15
//
#ifndef __C_GAMEPLAY_H__
#define __C_GAMEPLAY_H__

#include "cocos2d.h"
#include <vector>
#include <tuple>
#include <Box2D/Dynamics/b2WorldCallbacks.h>
#include <Box2D/Dynamics/Joints/b2MouseJoint.h>
#include <Box2D/Dynamics/b2Body.h>
#include <Box2D/Dynamics/b2Fixture.h>
#include "C_Input.h"
#include "M_Powerup.h"
#include "M_Car.h"
#include "C_AI.h"
#include "C_Physics.h"
#include "M_LevelInstance.h"

// We need a lot of forward references to the classes used by this controller
// These forward declarations are in cocos2d namespace
namespace cocos2d {
class RootLayer;
class ComplexObstacle;
class ObstacleSelector;
class SceneManager;
}

// These forward declarations are in the project
class InputController;
class Shadow;
class PhysicsController;


using namespace cocos2d;
using namespace std;

#pragma mark -
#pragma mark GameController
/**
 * Instance is a controls the gameplay for the demo.
 *
 * A world has its own objects, assets, and input controller.  Thus this is
 * really a mini-GameEngine in its own right.  The only thing that it does
 * not do is create the scene graph root; that is shared with it by the 
 * game root (which has scaled the scene graph to fix the device with the
 * desired aspect ratio).
 */
class GameController {
private:

	vector<OurMovingObject<Car>*> carMovers;

<<<<<<< HEAD
	WireNode* newDebugNode() {
		WireNode* draw = WireNode::create();
		draw->setColor(DEBUG_COLOR);
		draw->setOpacity(DEBUG_OPACITY);
		return draw;
	}

=======
>>>>>>> ac0ba3c4
	/**
	* Add a horizontal building and shadow to the world.
	* pos is the position of the upper left corner of the building and shadow.
	* The size of the building and shadow will be the size of their source
	* images scaled by scale.
	*/
	void addBuilding(const char* bname,
		const char* sname,
		const Vec2& pos,
		float scale
	);

	void addMover(const char* mname,
		const char* sname,
		const Vec2& pos,
		float scale
	);

	/** The collision filters for the character */
	static b2Filter characterFilter;
	/** The collision filters for the character sensors */
	static b2Filter characterSensorFilter;
	/** The collision filters for regular objects */
	static b2Filter objectFilter;
	/** The collision filters for shadows */
	static b2Filter shadowFilter;
	/** The collision filters for the caster */
	static b2Filter casterFilter;


protected:

	LevelInstance* _level;

    /** The scene manager for this game demo */
    SceneManager* _assets;
    
    /** Controller for abstracting out input away from layer */
    InputController _input;
	/** Controller for running the physics world */
	PhysicsController _physics;
	/** Controller for running character AI operations */
	AIController _ai;
    
    /** Reference to the root node of the scene graph */
    RootLayer* _rootnode;
	/** Reference to the game world in the scene graph */
	//PolygonNode* _worldnode;
	Node* _worldnode;
	/** Reference to the debug root of the scene graph */
    Node* _debugnode;
	/** Reference to the node containing the background */
	PolygonNode* _backgroundnode;
    /** Reference to the win message label */
    Label* _winnode;
    /** Reference to the lose message label */
    Label* _losenode;
	/** Reference to the timer message label */
	Label* _timernode;
	/** Reference to the exposure message label */
	Label* _exposurenode;
	/** Reference to the variable exposure bar */
	PolygonNode* _exposurebar;
	/** Base Poly2 to use when updating the exposure bar view polygon */
	Poly2 _exposurepoly;
	/** Reference to the exposure bar frame */
	Sprite* _exposureframe;

    // Physics objects for the game
    /** Reference to the goalDoor (for collision detection) */
    //BoxObstacle*    _goalDoor;
    /** Reference to the player avatar */
    //Shadow*      _avatar;
    
    /** Whether or note this game is still active */
    bool _active;
    /** Whether we have completed this "game" */
    bool _complete;
    /** Whether or not debug mode is active */
    bool _debug;
    /** Whether we have failed at this world (and need a reset) */
    bool _failed;
	/** The current level of exposure */
	float _exposure;
    /** Countdown active for winning or losing */
    int _countdown;
    
    
#pragma mark Internal Object Management
    /**
     * Lays out the game geography.
     */
    void populate();
    
    /**
     * Immediately adds the object to the physics world
     *
     * Objects have a z-order.  This is the order they are drawn in the scene
     * graph node.  Objects with the different textures should have different
     * z-orders whenever possible.  This will cut down on the amount of drawing done
     *
     * param  obj       The object to add
     * param  zOrder    The drawing order
     *
     * @retain a reference to the obstacle
     */
    void addObstacle(Obstacle* obj, int zOrder);
    
    
public:
#pragma mark -
#pragma mark Initialization
    /**
     * Initializes the controller contents, and starts the game
     *
     * The constructor does not allocate any objects or memory.  This allows
     * us to have a non-pointer reference to this controller, reducing our
     * memory allocation.  Instead, allocation happens in this method.
     *
     * The game world is scaled so that the screen coordinates do not agree
     * with the Box2d coordinates.  This initializer uses the default scale.
     * 
     * @retain a reference to the root layer
     * @return  true if the controller is initialized properly, false otherwise.
     */
    bool init(RootLayer* root);

    /**
     * Initializes the controller contents, and starts the game
     *
     * The constructor does not allocate any objects or memory.  This allows
     * us to have a non-pointer reference to this controller, reducing our
     * memory allocation.  Instead, allocation happens in this method.
     *
     * The game world is scaled so that the screen coordinates do not agree
     * with the Box2d coordinates.  The bounds are in terms of the Box2d
     * world, not the screen.
     *
     * @param bounds The game bounds in Box2d coordinates
     * @param scale  The difference between screen and Box2d coordinates
     * @param gravity The gravitational force on this Box2d world
     *
     * @retain a reference to the root layer
     * @return  true if the controller is initialized properly, false otherwise.
     */
    bool init(RootLayer* root, const Rect& rect);
    
    
#pragma mark -
#pragma mark State Access
    /**
     * Returns true if the gameplay controller is currently active
     *
     * @return true if the gameplay controller is currently active
     */
    bool isActive( ) const { return _active; }

    /**
     * Returns true if debug mode is active.
     *
     * If true, all objects will display their physics bodies.
     *
     * @return true if debug mode is active.
     */
    bool isDebug( ) const { return _debug; }
    
    /**
     * Sets whether debug mode is active.
     *
     * If true, all objects will display their physics bodies.
     *
     * @param value whether debug mode is active.
     */
    void setDebug(bool value) { _debug = value; _debugnode->setVisible(value); }
    
    /**
     * Returns true if the level is completed.
     *
     * If true, the level will advance after a countdown
     *
     * @return true if the level is completed.
     */
    bool isComplete( ) const { return _complete; }
    
    /**
     * Sets whether the level is completed.
     *
     * If true, the level will advance after a countdown
     *
     * @param value whether the level is completed.
     */
    void setComplete(bool value);
    
    /**
     * Returns true if the level is failed.
     *
     * If true, the level will reset after a countdown
     *
     * @return true if the level is failed.
     */
    bool isFailure() const { return _failed; }
    
    /**
     * Sets whether the level is failed.
     *
     * If true, the level will reset after a countdown
     *
     * @param value whether the level is failed.
     */
    void setFailure(bool value);
    
    
#pragma mark -
#pragma mark Allocation
    /**
     * Creates a new game world with the default values.
     *
     * This constructor does not allocate any objects or start the controller.
     * This allows us to use a controller without a heap pointer.
     */
    GameController();
    
    /**
     * Disposes of all (non-static) resources allocated to this mode.
     *
     * This method is different from dispose() in that it ALSO shuts off any
     * static resources, like the input controller.
     */
    ~GameController();
    
    /**
     * Disposes of all (non-static) resources allocated to this mode.
     */
    void dispose();
    
    /**
     * Preloads all of the assets necessary for this game world
     */
    void preload();


#pragma mark -
#pragma mark Post-Collision Processing
	/**
	 * Determines the type of the power-up collided with and applies the
	 * associated effects to the shadow or the game.
	 *
	 * @param	powerUp		The power-up object encountered
	 */
	void applyPowerup(const Powerup& powerup);

    
#pragma mark -
#pragma mark Gameplay Handling
    /**
     * Resets the status of the game so that we can play again.
     *
     * This method disposes of the world and creates a new one.
     */
    void reset() ;

    /**
     * Executes the core gameplay loop of this world.
     *
     * This method contains the specific update code for this mini-game. It does
     * not handle collisions, as those are managed by the parent class WorldController.
     * This method is called after input is read, but before collisions are resolved.
     * The very last thing that it should do is apply forces to the appropriate objects.
     *
     * @param  delta    Number of seconds since last animation frame
     */
    void update(float dt);
    
	/**
	* Clear all memory when exiting.
	*/
	void stop();

};

#endif /* defined(__C_GAMEPLAY_H__) */<|MERGE_RESOLUTION|>--- conflicted
+++ resolved
@@ -66,9 +66,8 @@
 class GameController {
 private:
 
-	vector<OurMovingObject<Car>*> carMovers;
-
-<<<<<<< HEAD
+	//vector<OurMovingObject<Car>*> carMovers;
+
 	WireNode* newDebugNode() {
 		WireNode* draw = WireNode::create();
 		draw->setColor(DEBUG_COLOR);
@@ -76,8 +75,6 @@
 		return draw;
 	}
 
-=======
->>>>>>> ac0ba3c4
 	/**
 	* Add a horizontal building and shadow to the world.
 	* pos is the position of the upper left corner of the building and shadow.

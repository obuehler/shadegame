--- conflicted
+++ resolved
@@ -3,12 +3,6 @@
 #include "M_Car.h"
 #include <cocos2d.h>
 
-<<<<<<< HEAD
-
-using namespace cocos2d;
-
-const map<string, Car::ActionType> Car::actionMap = {
-=======
 using namespace cocos2d;
 
 void Car::act(Car::ActionType action, BoxObstacle * object, BoxObstacle * shadow) {
@@ -53,57 +47,9 @@
 	}
 }
 
-map<string, Car::ActionType> Car::actionMap = {
->>>>>>> ac0ba3c4
+const map<string, Car::ActionType> Car::actionMap = {
 	{ "stop", ActionType::STOP },
 	{ "go", ActionType::GO },
 	{ "left", ActionType::TURN_LEFT },
 	{ "right", ActionType::TURN_RIGHT },
-};
-<<<<<<< HEAD
-
-void Car::act(Car::ActionType action, BoxObstacle * object, BoxObstacle * shadow) {
-	b2Vec2 moveVector;
-	b2Body* obody;
-	b2Body* sbody;
-	Vec2 pos = object->getPosition();
-
-	float angle = object->getAngle();
-	float speed = 2.0f; // Speed should be pulled out and made a parameter
-
-	CCLOG("%f", angle);
-	switch (action) {
-		case GO: // Go forward in the current direction
-			CCLOG("%s", "GO");
-			moveVector = b2Vec2(speed*cos(angle), speed*sin(angle));
-			obody = object->getBody();
-			obody->SetLinearVelocity(moveVector);
-			sbody = shadow->getBody();
-			sbody->SetLinearVelocity(moveVector);
-			break;
-		case STOP: // Stop moving
-			CCLOG("%s", "STOP");
-			moveVector = b2Vec2(0.0f, 0.0f);
-			obody = object->getBody();
-			obody->SetLinearVelocity(moveVector);
-			sbody = shadow->getBody();
-			sbody->SetLinearVelocity(moveVector);
-			break;
-		case TURN_LEFT:
-			//object->setTransform(pos, angle + (M_PI_2));
-			object->setAngle(angle + (M_PI_2));
-			shadow->setAngle(angle + (M_PI_2));
-			break;
-		case TURN_RIGHT:
-			object->setAngle(angle - (M_PI_2));
-			shadow->setAngle(angle - (M_PI_2));
-			break;
-
-
-		default:
-			CCLOG("%s", "BAD");
-			break;
-	}
-}
-=======
->>>>>>> ac0ba3c4
+};
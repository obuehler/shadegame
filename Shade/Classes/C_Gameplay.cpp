--- conflicted
+++ resolved
@@ -826,14 +826,8 @@
 		 */
 
 		if (!_failed) {
-<<<<<<< HEAD
-			if (!_complete && _physics._reachedCaster) {
-				setComplete(true);
-			}
-=======
 			if (!_complete && _physics._reachedCaster) setComplete(true);
 			if (!_complete && _physics._hasDied) setFailure(true);
->>>>>>> 48ed6bb3
 			if (!_complete) {
 				// Check for exposure or cover
 				_exposure += dt * (1.0f - ((1.0f + EXPOSURE_COOLDOWN_RATIO) * _level->_playerPos.object->getCoverRatio()));

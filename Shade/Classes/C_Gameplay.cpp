--- conflicted
+++ resolved
@@ -33,14 +33,6 @@
 #pragma mark -
 #pragma mark Level Geography
 
-<<<<<<< HEAD
-=======
-/** Width of the game world in Box2d units */
-#define DEFAULT_WIDTH   60.0f
-/** Height of the game world in Box2d units */
-#define DEFAULT_HEIGHT  20.0f
-
->>>>>>> ac0ba3c4
 // Since these appear only once, we do not care about the magic numbers.
 // In an actual game, this information would go in a data file.
 // IMPORTANT: Note that Box2D units do not equal drawing units
@@ -79,7 +71,7 @@
 };
 
 /** The goal door position */
-float GOAL_POS[] = { 59.0f,19.0f};
+float GOAL_POS[] = { 4.0f,14.0f};
 /** The position of the spinning barrier */
 float SPIN_POS[] = {13.0f,12.5f};
 /** The initial position of the dude */
@@ -108,6 +100,10 @@
 /** The integer used as the action tag for the layer movement */
 #define FOLLOW_ACTION_TAG 5
 
+/** The ratio of the y-radius of the area in the center that stops the
+ * character to the half of the height of the screen (or x-radius and width) */
+#define DEADSPACE_SIZE 0.2f
+
 /** Horizontal positioning of the exposure bar */
 #define EXPOSURE_X_OFFSET 220
 /** Vertical positioning of the exposure bar */
@@ -166,8 +162,8 @@
 #define EARTH_TEXTURE   "earth"
 /** The key for the win door texture in the asset manager */
 #define GOAL_TEXTURE    "goal"
-/** The key for the background texture in the asset manager */
-#define BACKGROUND_TEXTURE  "background"
+/** The key for the win door texture in the asset manager */
+#define BULLET_TEXTURE  "bullet"
 /** The name of a bullet (for object identification) */
 #define BULLET_NAME     "bullet"
 /** The name of a wall (for object identification) */
@@ -306,8 +302,7 @@
 	_physics.init(_level->_size);
 
     // Create the scene graph
-	_worldnode = Node::create();
-    //_worldnode = PolygonNode::createWithTexture(_assets->get<Texture2D>("background"));
+    _worldnode = Node::create();
     _debugnode = Node::create();
     _winnode = Label::create();
     
@@ -431,18 +426,13 @@
  * with your serialization loader, which would process a level file.
  */
 void GameController::populate() {
-    // We need to know the content scale for resolution independence
-    // If the device is higher resolution than 1024x576, Cocos2d will scale it
-    // This was set as the design resolution in AppDelegate
-    // To convert from design resolution to real, divide positions by cscale
-    //float cscale = Director::getInstance()->getContentScaleFactor();
-	//PolygonNode* sprite;
-	WireNode* draw;
-
-	//Vec2 scale(_rootnode->getContentSize().width / _level->_size.width,
-	//	_rootnode->getContentSize().height / _level->_size.height);
+
 	Vec2 scale(BOX2D_SCALE, BOX2D_SCALE);
 
+	// We need to know the content scale for resolution independence
+	// If the device is higher resolution than 1024x576, Cocos2d will scale it
+	// This was set as the design resolution in AppDelegate
+	// To convert from design resolution to real, divide positions by cscale
 	float cscale = Director::getInstance()->getContentScaleFactor();
     
 #pragma mark : Goal door
@@ -514,7 +504,6 @@
 
 
 #pragma mark : Buildings
-<<<<<<< HEAD
 
 	for (LevelInstance::StaticObjectMetadata d : _level->_staticObjects) {
 
@@ -608,19 +597,6 @@
 
 		addObstacle(pd.object->getShadow(), 2);
 	}
-=======
-	addBuilding("b5", "s5", Vec2(8, 15), 0.6f);
-	addBuilding("b2", "s2", Vec2(37, 15), 0.8f);
-	addBuilding("b3", "s3", Vec2(55, 15), 0.8f);
-	addBuilding("b2", "s2", Vec2(1, 9), 0.7f);
-
-#pragma mark : Movers
-	Vec2 movPos = { 30.5f, 4.0f };
-	float scale = 0.3f;
-	const char * mname = "car2";
-	const char * sname = "car2s";
-	addMover(mname, sname, movPos, scale);
->>>>>>> ac0ba3c4
 }
 
 /**
@@ -684,17 +660,12 @@
 	float scale
 	) {
 	float cscale = Director::getInstance()->getContentScaleFactor();
-<<<<<<< HEAD
-=======
-	Vec2 offset = { .75,-.75 };
->>>>>>> ac0ba3c4
 	// Create mover shadow boxobstacle
 	auto * image = _assets->get<Texture2D>(sname);
 	auto * sprite = PolygonNode::createWithTexture(image);
 	sprite->setScale(scale);
 	Size ss(image->getContentSize().width*scale / _scale.x,
 		image->getContentSize().height*scale / _scale.y);
-<<<<<<< HEAD
 	Vec2 spos(movPos.x, movPos.y);
 	auto* box = BoxObstacle::create(spos, ss, &LevelInstance::shadowFilter);
 	box->setDrawScale(_scale.x, _scale.y);
@@ -705,34 +676,17 @@
 	box->setRestitution(0);
 	box->setSensor(true);
 	box->setSceneNode(sprite);
-=======
-	//Vec2 spos(movPos.x + offset.x, movPos.y + offset.y);
-	Vec2 spos = movPos + offset;
-	auto* boxob = BoxObstacle::create(spos, ss, &_shadowFilter);
-	boxob->setDrawScale(_scale.x, _scale.y);
-	boxob->setName(std::string(SHADOW_NAME));
-	boxob->setBodyType(b2_dynamicBody);
-	boxob->setDensity(0);
-	boxob->setFriction(0);
-	boxob->setRestitution(0);
-	boxob->setSensor(true);
-	boxob->setSceneNode(sprite);
->>>>>>> ac0ba3c4
 	auto * draw = WireNode::create();
 	draw->setColor(DEBUG_COLOR);
 	draw->setOpacity(DEBUG_OPACITY);
-	boxob->setDebugNode(draw);
-	addObstacle(boxob, 1);
+	box->setDebugNode(draw);
+	addObstacle(box, 1);
 
 	// Create mover boxobstacle
 	image = _assets->get<Texture2D>(mname);
 	sprite = PolygonNode::createWithTexture(image);
 	sprite->setScale(scale);
-<<<<<<< HEAD
 	auto* mbox = BoxObstacle::create(spos, ss, &LevelInstance::objectFilter);
-=======
-	auto* mbox = BoxObstacle::create(movPos, ss, &_objectFilter);
->>>>>>> ac0ba3c4
 	mbox->setDrawScale(_scale.x, _scale.y);
 	mbox->setName(std::string(SHADOW_NAME));
 	mbox->setBodyType(b2_dynamicBody);
@@ -748,16 +702,11 @@
 	addObstacle(mbox, 4);
 
 	// Create mover
-<<<<<<< HEAD
 	OurMovingObject<Car>* _mover = OurMovingObject<Car>::create(movPos, mbox, box);
-=======
-	OurMovingObject<Car>* _mover = OurMovingObject<Car>::create(movPos, mbox, boxob);
->>>>>>> ac0ba3c4
 
 	//_mover->setHorizontalMovement(1.0f);
 	//_mover->setVerticalMovement(0.0f);
 	//_mover->applyForce();
-<<<<<<< HEAD
 	_mover->_actionQueue->push(Car::ActionType::GO,100);
 	_mover->_actionQueue->push(Car::ActionType::TURN_LEFT, 10);
 	_mover->_actionQueue->push(Car::ActionType::GO, 100);
@@ -783,15 +732,6 @@
 	carMovers.push_back(_mover);
 	_mover->retain();
 } */
-=======
-	_mover->_actionQueue->push(Car::ActionType::GO,200);
-	_mover->_actionQueue->push(Car::ActionType::TURN_RIGHT, 10);
-	_mover->_actionQueue->setCycling(true);
-
-	carMovers.push_back(_mover);
-	_mover->retain();
-}
->>>>>>> ac0ba3c4
 
 
 /**
@@ -829,8 +769,7 @@
 	_physics.reset();
     _worldnode->removeAllChildren();
     _debugnode->removeAllChildren();
-	carMovers.clear();
-
+    
 	_input.setZero();
 	_exposure = 0;
     setFailure(false);
@@ -893,7 +832,6 @@
  * @param  delta    Number of seconds since last animation frame
  */
 void GameController::update(float dt) {
-	OurMovingObject<Car> * mov = carMovers[0];
 	_input.update(dt);
 
 	// Process the toggled key commands
@@ -907,12 +845,17 @@
 	}
 
 	if (!_failed && !_complete) {
-	
 		// Process the movement
-		_level->_playerPos.object->setHorizontalMovement(_input.getHorizontal()*(_level->_playerPos.object->getForce()));
-		_level->_playerPos.object->setVerticalMovement(_input.getVertical()*(_level->_playerPos.object->getForce()));
+		if (_input.getHorizontal() * _input.getHorizontal() + _input.getVertical()
+			* _input.getVertical() < DEADSPACE_SIZE * DEADSPACE_SIZE) {
+			_level->_playerPos.object->stopMovement();
+		}
+		else {
+			_level->_playerPos.object->changeVelocity(_input.getHorizontal(), _input.getVertical());
+		}
+
 		//_avatar->setJumping( _input.didJump());
-		_level->_playerPos.object->applyForce();
+		//_level->_playerPos.object->applyForce();
 
 		/* for (int i = 0; i < carMovers.size(); i++) {
 			OurMovingObject<Car>* car = carMovers[i];
@@ -924,30 +867,10 @@
 		for (LevelInstance::CarMetadata car : _level->_cars) car.object->act();
 		for (LevelInstance::PedestrianMetadata ped : _level->_pedestrians) ped.object->act();
 
-		for (int i = 0; i < carMovers.size(); i++) {
-			OurMovingObject<Car>* car = carMovers[i];
-			car->act();
-			//car->setHorizontalMovement(movvec.x);
-			//car->setVerticalMovement(movvec.y);
-			//car->applyForce();
-		}
 	}
 	else {
-<<<<<<< HEAD
-		_level->_playerPos.object->setVX(0.0f);
-		_level->_playerPos.object->setVY(0.0f);
+		_level->_playerPos.object->stopMovement();
 		_level->_playerPos.object->setAngularVelocity(0.0f);
-=======
-		_avatar->setVX(0.0f);
-		_avatar->setVY(0.0f);
-		_avatar->setAngularVelocity(0.0f);
-		for (int i = 0; i < carMovers.size(); i++) {
-			OurMovingObject<Car>* car = carMovers[i];
-			car->setHorizontalMovement(0.0f);
-			car->setVerticalMovement(0.0f);
-			car->applyForce();
-		}
->>>>>>> ac0ba3c4
 	}
 
 
@@ -957,9 +880,6 @@
         SoundEngine::getInstance()->playEffect(JUMP_EFFECT,source,false,EFFECT_VOLUME);
      */
 	_physics.update(dt);
-
-	CCLOG("%f, %f", _level->_playerPos.object->getBody()->GetPosition().x,
-		_level->_playerPos.object->getBody()->GetPosition().y);
     
 	/* if (_avatar->getVX() != 0.0f || _avatar->getVY() != 0.0f) {
 		_worldnode->stopAllActionsByTag(FOLLOW_ACTION_TAG);
@@ -1036,23 +956,15 @@
 			"textures/buildings/" + buildingTextures[building_index * 4 + 3]);
 	}
 	
-<<<<<<< HEAD
 	//tloader->loadAsync("car1", "textures/Car1.png");
 	//tloader->loadAsync("car1s", "textures/Car1_S.png");
 	//tloader->loadAsync("car2", "textures/Car2.png");
 	//tloader->loadAsync("car2s", "textures/Car2_S.png");
-=======
-	tloader->loadAsync("car1", "textures/Car1.png");
-	tloader->loadAsync("car1s", "textures/Car1_S.png");
-	tloader->loadAsync("car2", "textures/Car2.png");
-	tloader->loadAsync("car2s", "textures/Car2_S.png");
->>>>>>> ac0ba3c4
 
 	tloader->loadAsync(EXPOSURE_BAR, "textures/exposure_bar.png");
 	tloader->loadAsync(EXPOSURE_FRAME, "textures/exposure_bar_frame.png");
-	//tloader->loadAsync(EARTH_TEXTURE,   "textures/earthtile.png", params);
+	tloader->loadAsync(EARTH_TEXTURE,   "textures/earthtile.png", params);
     tloader->loadAsync(DUDE_TEXTURE,    "textures/ShadeDude.png");
-<<<<<<< HEAD
 	tloader->loadAsync(PEDESTRIAN_TEXTURE, "textures/pedestrian_td.png");
 	tloader->loadAsync(PEDESTRIAN_SHADOW_TEXTURE, "textures/pedestrian_s_td.png");
 	tloader->loadAsync(CAR_TEXTURE, "textures/Car1.png");
@@ -1063,16 +975,12 @@
 	tloader->loadAsync(PLANT1S_TEXTURE, "textures/Plant1_S.png");
 	tloader->loadAsync(PLANT2_TEXTURE, "textures/Plant2.png");
 	tloader->loadAsync(PLANT2S_TEXTURE, "textures/Plant2_S.png");
-=======
-    tloader->loadAsync(GOAL_TEXTURE,    "textures/goaldoor.png");
-	//tloader->loadAsync(BACKGROUND_TEXTURE, "textures/Background.png");
->>>>>>> ac0ba3c4
     _assets->loadAsync<Sound>(GAME_MUSIC,   "sounds/DD_Main.mp3");
     _assets->loadAsync<Sound>(WIN_MUSIC,    "sounds/DD_Victory.mp3");
     _assets->loadAsync<Sound>(LOSE_MUSIC,   "sounds/DD_Failure.mp3");
     _assets->loadAsync<Sound>(JUMP_EFFECT,  "sounds/jump.mp3");
-    //_assets->loadAsync<Sound>(PEW_EFFECT,   "sounds/pew.mp3");
-    //_assets->loadAsync<Sound>(POP_EFFECT,   "sounds/plop.mp3");
+    _assets->loadAsync<Sound>(PEW_EFFECT,   "sounds/pew.mp3");
+    _assets->loadAsync<Sound>(POP_EFFECT,   "sounds/plop.mp3");
     _assets->loadAsync<TTFont>(MESSAGE_FONT,"fonts/RetroGame.ttf");
 	_assets->loadAsync<LevelInstance>(LEVEL_ONE_KEY, LEVEL_ONE_FILE);
 

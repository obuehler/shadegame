--- conflicted
+++ resolved
@@ -169,6 +169,7 @@
 	_paused(false),
 	_complete(false),
 	_failed(false),
+	_back(false),
 	_countdown(-1),
 	_levelKey(nullptr),
 	_levelPath(nullptr)
@@ -332,8 +333,9 @@
 
 	_nextLevelButton = ui::Button::create();
 	_nextLevelButton->setTouchEnabled(true);
+	_nextLevelButton->setScale(.8f);
 	_nextLevelButton->loadTextures("textures/menu/Next Level.png", "textures/menu/Next Level.png", "");
-	_nextLevelButton->setPosition(Point(center.x, dimen.height * 0.55f));
+	_nextLevelButton->setPosition(Point(center.x, dimen.height * 0.45f));
 	_nextLevelButton->addTouchEventListener([&](Ref* sender, cocos2d::ui::Widget::TouchEventType type) {
 		switch (type)
 		{
@@ -427,6 +429,7 @@
 	_complete = false;
 	_failed = false;
 	_active = false;
+	_back = false;
 }
 
 void GameController::addWalls() {
@@ -829,58 +832,14 @@
 						_physics._latchedOnto->getPosition().y);
 					_physics._justLatched = false;
 				}
-<<<<<<< HEAD
-			}
-			else {
-				_level->_playerPos.object->getBody()->SetLinearVelocity(_physics._latchedOnto->getBody()->GetLinearVelocity());
-			}
-			for (LevelInstance::CarMetadata car : _level->_cars)
-				car.object->act();
-			for (LevelInstance::PedestrianMetadata ped : _level->_pedestrians)
-				ped.object->act();
-			
-			_physics.update(dt);
-			_ai.update();
-
-			if (_physics._justLatched) {
-				_level->_playerPos.object->setPosition(
-					_physics._latchedOnto->getPosition().x,
-					_physics._latchedOnto->getPosition().y);
-				_physics._justLatched = false;
-			}
-			
-			// Update the indicator direction
-			// Subtract the found angle from 90 since getAngle returns angle with x-axis instead of y
-			_indicator->setRotation(90.0f - CC_RADIANS_TO_DEGREES(
-				(_level->_casterPos.object->getObject()->getPosition() - 
-					_level->_playerPos.object->getPosition()).getAngle()));
-			_level->_playerPos.object->updateAnimation(_physics._latchedOnto == nullptr);
-		}
-=======
->>>>>>> f21edd0b
 
 				// Update the indicator direction
 				// Subtract the found angle from 90 since getAngle returns angle with x-axis instead of y
 				_indicator->setRotation(90.0f - CC_RADIANS_TO_DEGREES(
 					(_level->_casterPos.object->getObject()->getPosition() -
 						_level->_playerPos.object->getPosition()).getAngle()));
-
+				_level->_playerPos.object->updateAnimation(_physics._latchedOnto == nullptr);
 			}
-
-<<<<<<< HEAD
-		// Reset the game if we win or lose.
-		if (_countdown > 0) {
-			if (_countdown % 8 == 0) {
-				int winframe = _winAnimation->getFrame();
-				int loseframe = _loseAnimation->getFrame();
-				if (winframe == _winAnimation->getSize() - 1) {
-					winframe = -1;
-=======
-
-			/* if (_avatar->isJumping()) {
-				Sound* source = _assets->get<Sound>(JUMP_EFFECT);
-				SoundEngine::getInstance()->playEffect(JUMP_EFFECT,source,false,EFFECT_VOLUME);
-			 */
 
 			if (!_failed) {
 				if (!_complete && _physics._reachedCaster) setComplete(true);
@@ -895,11 +854,8 @@
 					}
 					_exposurebar->setPolygon(_exposurepoly * Vec2(1.0f - (_exposure / EXPOSURE_LIMIT), 1.0f));
 					_exposurebar->setVisible(true);
->>>>>>> f21edd0b
 				}
 			}
-
-			_level->_playerPos.object->updateAnimation();
 
 			// Reset the game if we win or lose.
 			if (_countdown > 0) {

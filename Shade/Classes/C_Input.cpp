//
//  PFInputController.cpp
//  PlatformerDemo
//
//  This input controller is primarily designed for keyboard control.  On mobile
//  you will notice that we use gestures to emulate keyboard commands. They even
//  use the same variables (though we need other variables for internal keyboard
//  emulation).  This simplifies our design quite a bit.
//
//  This file is based on the CS 3152 PhysicsDemo Lab by Don Holden, 2007
//
//  Author: Walker White
//  Version: 1/15/15
//
#include "C_Input.h"


#pragma mark -
#pragma mark Input Settings
/** The key to use for reseting the game */
#define RESET_KEY EventKeyboard::KeyCode::KEY_R
/** The key for toggling the debug display */
#define DEBUG_KEY EventKeyboard::KeyCode::KEY_D
/** The key for exitting the game */
#define EXIT_KEY  EventKeyboard::KeyCode::KEY_ESCAPE
/** The key for firing a bullet */
#define FIRE_KEY EventKeyboard::KeyCode::KEY_SPACE
/** The key for jumping up */
#define JUMP_KEY EventKeyboard::KeyCode::KEY_UP_ARROW

/** How fast a double click must be in milliseconds */
#define EVENT_DOUBLE_CLICK  200
/** How fast we must swipe left or right for a gesture */
#define EVENT_SWIPE_TIME    1000
/** How far we must swipe left or right for a gesture (as ratio of screen) */
#define EVENT_SWIPE_LENGTH  0.05f

// The screen is divided into four zones: Left, Bottom, Right and Main/
// These are all shown in the diagram below.
//
//   |---------------|
//   |   |       |   |
//   | L |   M   | R |
//   |   |       |   |
//   -----------------
//   |       B       |
//   -----------------
//
// The meaning of any touch depends on the zone it begins in.

#define CENTER_ZONE       0.01f


#pragma mark -
#pragma mark Input Controller
/**
* Creates a new input controller.
*
* This constructor does NOT do any initialzation.  It simply allocates the
* object. This makes it safe to use this class without a pointer.
*/
InputController::InputController() :
	_active(false),
	_resetPressed(false),
	_debugPressed(false),
	_exitPressed(false),
	//_pausePressed(false),
	_touchListener(nullptr)
	//_mouseListener(nullptr)
{
	_keyReset = false;
	_keyDebug = false;
	_keyExit = false;

	_keySwipe = false;
<<<<<<< HEAD
	_keyDoubleTap = false;
=======
    _keyDoubleTap = false;
>>>>>>> 64fad4c7

	_horizontal = 0.0f;
	_vertical = 0.0f;
	
	_lasttap = Vec2(0.0f, 0.0f);
	_screencoords = false;

	_keyFire = false;
	_keyJump = false;

	// Initialize the touch values.
	_ltouch.touchid = -1;
	_rtouch.touchid = -1;
	_btouch.touchid = -1;
	_mtouch.touchid = -1;
	_ltouch.count = 0;
	_rtouch.count = 0;
	_btouch.count = 0;
	_mtouch.count = 0;
}


/**
* Disposes of this input controller, releasing all listeners.
*/
InputController::~InputController() {
	if (_touchListener != nullptr) {
		_touchListener->release();
		_touchListener = nullptr;
	}
	/* if (_mouseListener != nullptr) {
	_mouseListener->release();
	_mouseListener = nullptr;
	} */
}

/**
* Initializes the input control for the given drawing scale and bounds.
*
* This method works like a proper constructor, initializing the input
* controller and allocating memory.  However, it still does not activate
* the listeners.  You must call start() do that.
*
* The meaning of touch events depends on the screen size. The parameter
* bounds allows the input controller to identify the bounds of the screen.
*
* @param  bounds   the bounds of the touch device
*
* @return true if the controller was initialized successfully
*/
bool InputController::init(const Rect& bounds) {
	_bounds = bounds;
	createZones();

	_swipetime = current_time();
	_dbtaptime = current_time();
	// Create the touch listener. This is an autorelease object.
	_touchListener = TouchListener::create();
	if (_touchListener != nullptr) {
		_touchListener->retain();
		_touchListener->onTouchBegan = [this](Touch* t, timestamp_t time) {
			return touchBeganCB(t, time);
		};
		_touchListener->onTouchMoved = [=](Touch* t, timestamp_t time) {
			return this->touchMovedCB(t, time);
		};
		_touchListener->onTouchEnded = [=](Touch* t, timestamp_t time) {
			return this->touchEndedCB(t, time);
		};
		_touchListener->onTouchCancelled = [=](Touch* t, timestamp_t time) {
			return this->touchCancelCB(t, time);
		};
		return true;
	}
	return false;
}

/**
* Starts the input processing for this input controller.
*
* This method must be called AFTER the input controller is initialized
*/
void InputController::start() {
	if (!_active) {
		_active = true;
		// Prioritize the input
		// BUG: Cocos2D always prioritizes touch
		KeyboardPoller::start(1);
		_touchListener->start(2);
	}
}

/**
* Stops the input processing for this input controller.
*
* This method will not dispose of the input controller. It can be restarted.
*/
void InputController::stop() {
	if (_active) {
		_active = false;
		_touchListener->stop();
		KeyboardPoller::stop();
	}
}


#pragma mark -
#pragma mark Input Handling

/**
* Processes the currently cached inputs.
*
* This method is used to to poll the current input state.  This will poll the
* keyboad and accelerometer.
*
* This method also gathers the delta difference in the touches. Depending on
* the OS, we may see multiple updates of the same touch in a single animation
* frame, so we need to accumulate all of the data together.
*/
void InputController::update(float dt) {
	if (!_active) {
		return;
	}

#if (CC_TARGET_PLATFORM == CC_PLATFORM_WIN32) || (CC_TARGET_PLATFORM == CC_PLATFORM_MAC) || (CC_TARGET_PLATFORM == CC_PLATFORM_LINUX)
	// DESKTOP CONTROLS
	KeyboardPoller* keys = KeyboardPoller::getInstance();
	keys->update();

	// Map "keyboard" events to the current frame boundary
	_keyReset = keys->keyPressed(RESET_KEY);
	_keyDebug = keys->keyPressed(DEBUG_KEY);
	_keyExit = keys->keyPressed(EXIT_KEY);

	_keyFire = keys->keyPressed(FIRE_KEY);
	_keyJump = keys->keyPressed(JUMP_KEY);

	_keyLeft = keys->keyDown(EventKeyboard::KeyCode::KEY_LEFT_ARROW);
	_keyRight = keys->keyDown(EventKeyboard::KeyCode::KEY_RIGHT_ARROW);
	_keyUp = keys->keyDown(EventKeyboard::KeyCode::KEY_UP_ARROW);
	_keyDown = keys->keyDown(EventKeyboard::KeyCode::KEY_DOWN_ARROW);


#endif
	// Nothing to do for MOBILE CONTROLS

	// Capture the current state
	_resetPressed = _keyReset;
	_debugPressed = _keyDebug;
	_exitPressed = _keyExit;
	_firePressed = _keyFire;
	_jumpPressed = _keyJump;
<<<<<<< HEAD
	//_pausePressed = _keyDoubleTap;
=======
>>>>>>> 64fad4c7

	// Directional controls
	//_horizontal = 0.0f;
	//_vertical = 0.0f;
	if (_keyRight) {
		_horizontal += 1.0f;
	}
	if (_keyLeft) {
		_horizontal -= 1.0f;
	}
	if (_keyUp) {
		_vertical += 1.0f;
	}
	if (_keyDown) {
		_vertical -= 1.0f;
	}

	

#if (CC_TARGET_PLATFORM == CC_PLATFORM_IOS)
	// Need to clear keys in the mobile state
	_keyDebug = false;
	_keyReset = false;
	_keyExit = false;
	_keyJump = false;
	_keyFire = false;
#endif
}


/**
* Defines the zone boundaries, so we can quickly categorize touches.
*/
void InputController::createZones() {
	_mzone = _bounds;
	_mzone.size.width *= CENTER_ZONE;
	_mzone.size.height *= CENTER_ZONE;
}

/**
* Returns the correct zone for the given position.
*
* See the comments above for a description of how zones work.
*
* @param  pos  a position in screen coordinates
*
* @return the correct zone for the given position.
*/
/*InputController::Zone InputController::getZone(const Vec2& pos) {
if (_lzone.containsPoint(pos)) {
return Zone::LEFT;
} else if (_rzone.containsPoint(pos)) {
return Zone::RIGHT;
} else if (_bzone.containsPoint(pos)) {
return Zone::BOTTOM;
} else if (_bounds.containsPoint(pos)) {
return Zone::MAIN;
}
return Zone::UNDEFINED;
} */

/**
 * Returns a nonzero value if this is a quick left or right swipe
 *
 * The function returns -1 if it is left swipe and 1 if it is a right swipe.
 *
 * @param  start    the start position of the candidate swipe
 * @param  stop     the end position of the candidate swipe
 * @param  current  the current timestamp of the gesture
 *
 * @return a nonzero value if this is a quick left or right swipe
 */
bool InputController::checkSwipe(const Vec2& start, const Vec2& stop, timestamp_t current) {
    // Look for swipes up that are "long enough"
    if (elapsed_millis(_swipetime,current) < EVENT_SWIPE_TIME) {
        float xdiff = (stop.x-start.x);
        float thresh = EVENT_SWIPE_LENGTH*_bounds.size.width;
        if (xdiff > thresh) {
            return true;
        }
    }
    return false;
}

/** BLAH
* Returns a nonzero value if this is a quick left or right swipe
*
* The function returns -1 if it is left swipe and 1 if it is a right swipe.
*
* @param  start    the start position of the candidate swipe
* @param  stop     the end position of the candidate swipe
* @param  current  the current timestamp of the gesture
*
* @return a nonzero value if this is a quick left or right swipe
*/
bool InputController::checkSwipe(const Vec2& start, const Vec2& stop, timestamp_t current) {
	// Look for swipes up that are "long enough"
	if (elapsed_millis(_swipetime, current) < EVENT_SWIPE_TIME) {
		float xdiff = (stop.x - start.x);
		float thresh = EVENT_SWIPE_LENGTH*_bounds.size.width;
		if (xdiff > thresh) {
			return true;
		}
	}
	return false;
}

/**
* Check if it touched the center of the screen
*
*
* @param  pos  a position in screen coordinates
*
* @return true if it touched the center screen
*/
bool InputController::isCenter(const Vec2& pos) {
	if (_mzone.containsPoint(pos)) {
		return true;
	}
	return false;
}


#pragma mark -
#pragma mark Touch Callbacks
/**
* Callback for the beginning of a touch event
*
* @param t     The touch information
* @param event The associated event
*
* @return True if the touch was processed; false otherwise.
*/
bool InputController::touchBeganCB(Touch* t, timestamp_t current) {
<<<<<<< HEAD
	CCLOG("%s", "began");
	Vec2 pos = t->getLocation();
	_swipetime = current;
	startposition = t->getLocation();
	_swipeStarted = true;


	_keyDoubleTap = (elapsed_millis(_dbtaptime, current) <= EVENT_DOUBLE_CLICK);

	if (isCenter(pos)) {
=======
	pos = t->getLocation();
    _swipetime = current;
    startposition = t->getLocation();
    _swipeStarted = true;
    
    _keyDoubleTap = (elapsed_millis(_dbtaptime, current) <= EVENT_DOUBLE_CLICK);
	
    if (isCenter(pos)) {
>>>>>>> 64fad4c7
		_vertical = 0;
		_horizontal = 0;
	}
	_vertical = (pos.y - _bounds.getMidY()) / (_bounds.size.height / 2.0f);
	_horizontal = (pos.x - _bounds.getMidX()) / (_bounds.size.width / 2.0f);
	_lasttap = Vec2(pos.x - _bounds.getMidX(), pos.y - _bounds.getMidY());
	_screencoords = false;
	return true;
}

/**
* Callback for the end of a touch event
*
* @param t     The touch information
* @param event The associated event
*/
void InputController::touchEndedCB(Touch* t, timestamp_t current) {
	_dbtaptime = current;
}


/**
* Callback for a touch movement event
*
* @param t     The touch information
* @param event The associated event
*/
void InputController::touchMovedCB(Touch* t, timestamp_t current) {
<<<<<<< HEAD
	if (_swipeStarted) {
		_keySwipe = checkSwipe(startposition, t->getLocation(), current);
		if (_keySwipe) {
			_swipeStarted = false;
		}
	}
	else {
		_keySwipe = false;
	}
=======
    if(_swipeStarted){
        _keySwipe = checkSwipe(startposition, t->getLocation(), current);
        if(_keySwipe){
            _swipeStarted= false;
        }
    }else{
        _keySwipe = false;
    }
    
    
    
>>>>>>> 64fad4c7
}

/**
* Callback for the cancellation of a touch event
*
* Cancellation occurs when an external event—for example,
* an incoming phone call—disrupts the current app’s event
* processing.
*
* @param t     The touch information
* @param event The associated event
*/
void InputController::touchCancelCB(Touch* t, timestamp_t current) {
	// Update the timestamp
	_dbtaptime = current;
	_swipetime = current;
	_ltouch.touchid = -1;
	_rtouch.touchid = -1;
	_btouch.touchid = -1;
	_mtouch.touchid = -1;
	_ltouch.count = 0;
	_rtouch.count = 0;
	_btouch.count = 0;
	_mtouch.count = 0;
}<|MERGE_RESOLUTION|>--- conflicted
+++ resolved
@@ -73,11 +73,7 @@
 	_keyExit = false;
 
 	_keySwipe = false;
-<<<<<<< HEAD
 	_keyDoubleTap = false;
-=======
-    _keyDoubleTap = false;
->>>>>>> 64fad4c7
 
 	_horizontal = 0.0f;
 	_vertical = 0.0f;
@@ -230,10 +226,6 @@
 	_exitPressed = _keyExit;
 	_firePressed = _keyFire;
 	_jumpPressed = _keyJump;
-<<<<<<< HEAD
-	//_pausePressed = _keyDoubleTap;
-=======
->>>>>>> 64fad4c7
 
 	// Directional controls
 	//_horizontal = 0.0f;
@@ -318,29 +310,6 @@
     return false;
 }
 
-/** BLAH
-* Returns a nonzero value if this is a quick left or right swipe
-*
-* The function returns -1 if it is left swipe and 1 if it is a right swipe.
-*
-* @param  start    the start position of the candidate swipe
-* @param  stop     the end position of the candidate swipe
-* @param  current  the current timestamp of the gesture
-*
-* @return a nonzero value if this is a quick left or right swipe
-*/
-bool InputController::checkSwipe(const Vec2& start, const Vec2& stop, timestamp_t current) {
-	// Look for swipes up that are "long enough"
-	if (elapsed_millis(_swipetime, current) < EVENT_SWIPE_TIME) {
-		float xdiff = (stop.x - start.x);
-		float thresh = EVENT_SWIPE_LENGTH*_bounds.size.width;
-		if (xdiff > thresh) {
-			return true;
-		}
-	}
-	return false;
-}
-
 /**
 * Check if it touched the center of the screen
 *
@@ -368,18 +337,6 @@
 * @return True if the touch was processed; false otherwise.
 */
 bool InputController::touchBeganCB(Touch* t, timestamp_t current) {
-<<<<<<< HEAD
-	CCLOG("%s", "began");
-	Vec2 pos = t->getLocation();
-	_swipetime = current;
-	startposition = t->getLocation();
-	_swipeStarted = true;
-
-
-	_keyDoubleTap = (elapsed_millis(_dbtaptime, current) <= EVENT_DOUBLE_CLICK);
-
-	if (isCenter(pos)) {
-=======
 	pos = t->getLocation();
     _swipetime = current;
     startposition = t->getLocation();
@@ -388,7 +345,6 @@
     _keyDoubleTap = (elapsed_millis(_dbtaptime, current) <= EVENT_DOUBLE_CLICK);
 	
     if (isCenter(pos)) {
->>>>>>> 64fad4c7
 		_vertical = 0;
 		_horizontal = 0;
 	}
@@ -417,7 +373,6 @@
 * @param event The associated event
 */
 void InputController::touchMovedCB(Touch* t, timestamp_t current) {
-<<<<<<< HEAD
 	if (_swipeStarted) {
 		_keySwipe = checkSwipe(startposition, t->getLocation(), current);
 		if (_keySwipe) {
@@ -427,19 +382,6 @@
 	else {
 		_keySwipe = false;
 	}
-=======
-    if(_swipeStarted){
-        _keySwipe = checkSwipe(startposition, t->getLocation(), current);
-        if(_keySwipe){
-            _swipeStarted= false;
-        }
-    }else{
-        _keySwipe = false;
-    }
-    
-    
-    
->>>>>>> 64fad4c7
 }
 
 /**
